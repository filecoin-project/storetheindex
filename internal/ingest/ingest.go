--- conflicted
+++ resolved
@@ -42,8 +42,6 @@
 	admapPrefix     = "/admap/"
 )
 
-const delayAfterAdChainProcessingError = 5 * time.Second
-
 // Ingester is a type that uses go-legs for the ingestion protocol.
 type Ingester struct {
 	host    host.Host
@@ -58,17 +56,15 @@
 	syncTimeout   time.Duration
 	watchDone     chan struct{}
 
-<<<<<<< HEAD
 	// Processors that apply ad chains to the indexer.
 	adchainprocessors    map[peer.ID]*adchainprocessor.Processor
 	adchainprocessorLock sync.RWMutex
 
 	adchainprocessorErrors     map[peer.ID][]error
 	adchainprocessorErrorsLock sync.Mutex
-=======
+
 	adCache      map[cid.Cid]adCacheItem
 	adCacheMutex sync.Mutex
->>>>>>> e76cf46c
 }
 
 // NewIngester creates a new Ingester that uses a go-legs Subscriber to handle
@@ -257,7 +253,7 @@
 	}
 }
 
-func (ing *Ingester) queueAdChainProcessor(publisher peer.ID, head cid.Cid) {
+func (ing *Ingester) processAdChain(publisher peer.ID, head cid.Cid) {
 	ad, err := ing.GetAd(context.Background(), head)
 	if err != nil {
 		log.Warnf("failed to get advertisement for head %s: %s", head, err)
@@ -279,6 +275,7 @@
 		ing.adchainprocessorLock.Lock()
 		ing.adchainprocessors[provID] = p
 		ing.adchainprocessorLock.Unlock()
+
 		go func() {
 			for {
 				err := p.Run()
@@ -291,7 +288,6 @@
 					ing.adchainprocessorErrors[provID] = errs
 					ing.adchainprocessorErrorsLock.Unlock()
 				}
-				time.Sleep(delayAfterAdChainProcessingError)
 			}
 		}()
 	}
@@ -303,7 +299,7 @@
 // for the peer that was synced.
 func (ing *Ingester) watchSyncFinished(onSyncFin <-chan legs.SyncFinished) {
 	for syncFin := range onSyncFin {
-		ing.queueAdChainProcessor(syncFin.PeerID, syncFin.Cid)
+		ing.processAdChain(syncFin.PeerID, syncFin.Cid)
 
 		// Persist the latest sync
 		err := ing.ds.Put(context.Background(), datastore.NewKey(syncPrefix+syncFin.PeerID.String()), syncFin.Cid.Bytes())
